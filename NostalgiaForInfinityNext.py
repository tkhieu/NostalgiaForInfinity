--- conflicted
+++ resolved
@@ -1304,15 +1304,10 @@
             "sma200_rising_val"         : "30",
             "sma200_1h_rising"          : False,
             "sma200_1h_rising_val"      : "20",
-<<<<<<< HEAD
-            "safe_dips_threshold_0"     : 0.028,
-            "safe_dips_threshold_2"     : 0.3,
-            "safe_dips_threshold_12"    : 0.48,
-            "safe_dips_threshold_144"   : 0.9,
-=======
-            "safe_dips"                 : True,
-            "safe_dips_type"            : "10",
->>>>>>> eaaa2b48
+            "safe_dips_threshold_0"     : 0.015,
+            "safe_dips_threshold_2"     : 0.1,
+            "safe_dips_threshold_12"    : 0.24,
+            "safe_dips_threshold_144"   : 0.42,
             "safe_pump"                 : True,
             "safe_pump_type"            : "120",
             "safe_pump_period"          : "24",
